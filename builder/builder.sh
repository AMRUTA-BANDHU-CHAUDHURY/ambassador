#!/usr/bin/env bash

shopt -s expand_aliases

alias echo_on="{ set -x; }"
alias echo_off="{ set +x; } 2>/dev/null"

# Choose colors carefully. If they don't work on both a black
# background and a white background, pick other colors (so white,
# yellow, and black are poor choices).
RED=$'\e[1;31m'
GRN=$'\e[1;32m'
BLU=$'\e[1;34m'
CYN=$'\e[1;36m'
END=$'\e[0m'

set -e

SOURCE="${BASH_SOURCE[0]}"
while [ -h "$SOURCE" ]; do # resolve $SOURCE until the file is no longer a symlink
    DIR="$( cd -P "$( dirname "$SOURCE" )" >/dev/null 2>&1 && pwd )"
    SOURCE="$(readlink "$SOURCE")"
    [[ $SOURCE != /* ]] && SOURCE="$DIR/$SOURCE" # if $SOURCE was a relative symlink, we need to resolve it relative to the path where the symlink file was located
done
DIR="$( cd -P "$( dirname "$SOURCE" )" >/dev/null 2>&1 && pwd )"

DBUILD=${DIR}/dbuild.sh

<<<<<<< HEAD
builder() { docker ps -q -f label=builder -f label="$BUILDER_NAME"; }
builder_network() { docker network ls -q -f name="$BUILDER_NAME"; }
=======
# command for running a container (ie, "docker run")
DOCKER_RUN=${DOCKER_RUN:-docker run}

# the name of the Doccker network
# note: use your local k3d/microk8s/kind network for running tests
DOCKER_NETWORK=${DOCKER_NETWORK:-${BUILDER_NAME}}

builder() { docker ps -q -f label=builder -f label=${BUILDER_NAME}; }
builder_network() { docker network ls -q -f name=${DOCKER_NETWORK}; }
>>>>>>> dce9e3f0

builder_volume() { docker volume ls -q -f label=builder; }

declare -a dsynced

dsync() {
    printf "%sSynchronizing... %s%s\n" "$GRN" "$*" "$END"
    mapfile -t dsynced < <(rsync --info=name -aO -e 'docker exec -i' "$@" 2> >(grep -Fv 'rsync: failed to set permissions on' >&2))
}

dexec() {
    if [[ -t 0 ]]; then
        flags=-it
    else
        flags=-i
    fi
    docker exec ${flags} "$(builder)" "$@"
}

bootstrap() {
    if [ -z "$(builder_volume)" ] ; then
        docker volume create --label builder
        printf "%sCreated docker volume %s%s%s for caching%s\n" "$GRN" "$BLU" "$(builder_volume)" "$GRN" "$END"
    fi

    if [ -z "$(builder_network)" ]; then
<<<<<<< HEAD
        docker network create "$BUILDER_NAME" > /dev/null
        printf "%sCreated docker network %s%s%s\n" "$GRN" "$BLU" "$BUILDER_NAME" "$END"
=======
        docker network create ${DOCKER_NETWORK} > /dev/null
        printf "${GRN}Created docker network ${BLU}${DOCKER_NETWORK}${END}\n"
    else
        printf "${GRN}Connecting to existing network ${BLU}${DOCKER_NETWORK}${GRN}${END}\n"
>>>>>>> dce9e3f0
    fi

    if [ -z "$(builder)" ] ; then
        printf "%s==> %sBootstrapping build image%s\n" "$CYN" "$GRN" "$END"
        "$DBUILD" --target builder "$DIR" -t builder
        if [ "$(uname -s)" == Darwin ]; then
            DOCKER_GID=$(stat -f "%g" /var/run/docker.sock)
        else
            DOCKER_GID=$(stat -c "%g" /var/run/docker.sock)
        fi
        if [ -z "$DOCKER_GID" ]; then
            echo "Unable to determine docker group-id"
            exit 1
        fi

        # Allow the user to set BUILDER_MOUNTS and BUILDER_PORTMAPS
        # environment variables.
        #
        # shellcheck disable=SC2206
        local builder_mounts=($BUILDER_MOUNTS)
        # shellcheck disable=SC2206
        local builder_portmaps=($BUILDER_PORTMAPS)

        echo_on
<<<<<<< HEAD
        docker run \
               --network="$BUILDER_NAME" \
               --network-alias="builder" \
               --group-add="$DOCKER_GID" \
               --detach \
               --rm \
               --volume=/var/run/docker.sock:/var/run/docker.sock \
               --volume="$(builder_volume)":/home/dw \
               "${builder_mounts[@]/#/--volume=}" \
               --cap-add=NET_ADMIN \
               --label=builder \
               --label="$BUILDER_NAME" \
               "${builder_portmaps[@]/#/--publish=}" \
               --env=BUILDER_NAME="$BUILDER_NAME" \
               --entrypoint=tail builder -f /dev/null > /dev/null
=======
        $DOCKER_RUN --network ${DOCKER_NETWORK} --network-alias "builder" --group-add ${DOCKER_GID} -d --rm -v /var/run/docker.sock:/var/run/docker.sock -v $(builder_volume):/home/dw ${BUILDER_MOUNTS} --cap-add NET_ADMIN -lbuilder -l${BUILDER_NAME} ${BUILDER_PORTMAPS} -e BUILDER_NAME=${BUILDER_NAME} --entrypoint tail builder -f /dev/null > /dev/null
>>>>>>> dce9e3f0
        echo_off

        printf "%sStarted build container %s%s%s\n" "$GRN" "$BLU" "$(builder)" "$END"
    fi

    dsync "${DIR}/builder.sh" "$(builder)":/buildroot
    dsync "${DIR}/builder_bash_rc" "$(builder)":/home/dw/.bashrc
}

module_version() (
    shopt -s extglob
    set -o nounset
    set -o errexit

    # shellcheck disable=SC2030
    local \
        MODULE \
        GIT_BRANCH \
        GIT_COMMIT \
        GIT_DIRTY \
        GIT_DESCRIPTION \
        RELEASE_VERSION \
        BUILD_VERSION

    MODULE="$1"

    # This is only "kinda" the git branch name:
    #
    #  - if checked out is the synthetic merge-commit for a PR, then use
    #    the PR's branch name (even though the merge commit we have
    #    checked out isn't part of the branch")
    #  - if this is a CI run for a tag (not a branch or PR), then use the
    #    tag name
    #  - if none of the above, then use the actual git branch name
    #
    # read: https://graysonkoonce.com/getting-the-current-branch-name-during-a-pull-request-in-travis-ci/
    GIT_BRANCH="${TRAVIS_PULL_REQUEST_BRANCH:-${TRAVIS_BRANCH:-$(git rev-parse --abbrev-ref HEAD)}}"

    # The short git commit hash
    GIT_COMMIT="$(git rev-parse --short HEAD)"

    # Whether `git add . && git commit` would commit anything (empty=false, nonempty=true)
    if [ -n "$(git status --porcelain)" ]; then
        GIT_DIRTY='dirty'
    else
        GIT_DIRTY=''
    fi

    # The _previous_ tag, plus a git delta, like 0.36.0-436-g8b8c5d3
    GIT_DESCRIPTION="$(git describe --tags)"

    # RELEASE_VERSION is an X.Y.Z[-prerelease] (semver) string that we
    # will upload/release the image as.  It does NOT include a leading 'v'
    # (trimming the 'v' from the git tag is what the 'patsubst' is for).
    # If this is an RC or EA, then it includes the '-rcN' or '-eaN'
    # suffix.
    RELEASE_VERSION="${TRAVIS_TAG:-$(git describe --tags --always)}"
    RELEASE_VERSION="${RELEASE_VERSION#v}"
    RELEASE_VERSION+="${GIT_DIRTY:+-dirty}"

    # BUILD_VERSION is of the same format, but is the version number that
    # we build into the image.  Because an image built as a "release
    # candidate" will ideally get promoted to be the GA image, we trim off
    # the '-rcN' suffix.
    BUILD_VERSION="${RELEASE_VERSION%%-rc*([0-9])}"

    printf '%s=%q\n' \
           MODULE "$MODULE" \
           GIT_BRANCH "$GIT_BRANCH" \
           GIT_COMMIT "$GIT_COMMIT" \
           GIT_DIRTY "$GIT_DIRTY" \
           GIT_DESCRIPTION "$GIT_DESCRIPTION" \
           RELEASE_VERSION "$RELEASE_VERSION" \
           BUILD_VERSION "$BUILD_VERSION"
)

sync() {
    name=$1
    sourcedir=$2
    container=$3

    real=$(cd "$sourcedir"; pwd)

    dexec mkdir -p "/buildroot/${name}"
    dsync --exclude-from="${DIR}/sync-excludes.txt" --delete "${real}/" "${container}:/buildroot/${name}"
    summarize-sync "$name" "${dsynced[@]}"
    # shellcheck disable=SC2016
    (cd "$sourcedir" && module_version "$name" ) | dexec sh -c 'name=$1; cat > "/buildroot/${name}.version" && cp "${name}.version" ambassador/python/' -- "$name"
}

summarize-sync() {
    name=$1
    shift
    lines=("$@")
    if [ "${#lines[@]}" != 0 ]; then
        dexec touch "${name}.dirty" image.dirty
    fi
    printf "%sSynced %s %s%s%s source files%s\n" "$GRN" "${#lines[@]}" "$BLU" "$name" "$GRN" "$END"
    PARTIAL="yes"
    for i in {0..9}; do
        if [ "$i" = "${#lines[@]}" ]; then
            PARTIAL=""
            break
        fi
        line="${lines[$i]}"
        printf "  %s%s%s\n" "$CYN" "$line" "$END"
    done
    if [ -n "${PARTIAL}" ]; then
        printf "  %s...%s\n" "$CYN" "$END"
    fi
}

clean() {
    cid=$(builder)
    if [ -n "${cid}" ] ; then
        printf "%sKilling build container %s%s%s\n" "$GRN" "$BLU" "$cid" "$END"
        docker kill "$cid" > /dev/null 2>&1
        docker wait "$cid" > /dev/null 2>&1 || true
    fi
    nid=$(builder_network)
    if [ -n "${nid}" ] ; then
<<<<<<< HEAD
        printf "%sRemoving docker network %s%s%s\n" "$GRN" "$BLU" "$nid" "$END"
        docker network rm "$BUILDER_NAME" > /dev/null
=======
        printf "${GRN}Removing docker network ${BLU}${DOCKER_NETWORK} (${nid})${END}\n"
        # This will fail if the network has some other endpoints alive: silence any errors
        docker network rm ${nid} 2&>1 >/dev/null || true
>>>>>>> dce9e3f0
    fi
}

push-image() {
    LOCAL="$1"
    REMOTE="$2"

    if ! ( dexec test -e /buildroot/pushed.log && dexec fgrep -q "${REMOTE}" /buildroot/pushed.log ); then
        printf "%s==> %sPushing %s%s%s->%s%s%s\n" "$CYN" "$GRN" "$BLU" "$LOCAL" "$GRN" "$BLU" "$REMOTE" "$END"
        docker tag "$LOCAL" "$REMOTE"
        docker push "$REMOTE"
        echo "$REMOTE" | dexec sh -c "cat >> /buildroot/pushed.log"
    else
        printf "%s==> %sAlready pushed %s%s%s->%s%s%s\n" "$CYN" "$GRN" "$BLU" "$LOCAL" "$GRN" "$BLU" "$REMOTE" "$END"
    fi
}

find-modules () {
    find /buildroot -type d -mindepth 1 -maxdepth 1 \! -name bin
}

if [[ $# -eq 0 ]]; then
    set -- builder
fi
cmd="$1"
shift
case "${cmd}" in
    clean)
        clean
        ;;
    clobber)
        clean
        vid=$(builder_volume)
        if [ -n "${vid}" ] ; then
            printf "%sKilling cache volume %s%s%s\n" "$GRN" "$BLU" "$vid" "$END"
            if ! docker volume rm "$vid" > /dev/null 2>&1 ; then \
                printf "%sCould not kill cache volume; are other builders still running?%s\n" "$RED" "$END"
            fi
        fi
        ;;
    bootstrap)
        bootstrap
        builder
        ;;
    builder)
        builder
        ;;
    sync)
        bootstrap
        sync "$1" "$2" "$(builder)"
        ;;
    release-type)
        RELVER="$1"
        if [ -z "$RELVER" ]; then
            eval "$(module_version "$BUILDER_NAME")"
            # shellcheck disable=SC2031
            RELVER="$RELEASE_VERSION"
        fi

        if [[ "$RELVER" =~ ^[0-9]+\.[0-9]+\.[0-9]+$ ]]; then
            echo release
        elif [[ "$RELVER" =~ ^[0-9]+\.[0-9]+\.[0-9]+-rc[0-9]*$ ]]; then
            echo rc
        else
            echo other
        fi
        ;;
    release-version)
        eval "$(module_version "$BUILDER_NAME")"
        # shellcheck disable=SC2031
        echo "$RELEASE_VERSION"
        ;;
    version)
        eval "$(module_version "$BUILDER_NAME")"
        # shellcheck disable=SC2031
        echo "$BUILD_VERSION"
        ;;
    compile)
        bootstrap
        dexec /buildroot/builder.sh compile-internal
        ;;
    compile-internal)
        # This runs inside the builder image
        for MODDIR in $(find-modules); do
            module=$(basename "$MODDIR")
            eval "$(grep BUILD_VERSION apro.version 2>/dev/null)" # this will `eval ''` for OSS-only builds, leaving BUILD_VERSION unset; don't embed the version-number in OSS Go binaries

            if [ -e "$module.dirty" ]; then
                if [ -e "${MODDIR}/go.mod" ]; then
                    printf "%s==> %sBuilding %s%s%s go code%s\n" "$CYN" "$GRN" "$BLU" "$module" "$GRN" "$END"
                    echo_on
                    mkdir -p /buildroot/bin
                    # shellcheck disable=SC2031
                    (cd "$MODDIR" && CGO_ENABLED=0 go build -trimpath ${BUILD_VERSION:+ -ldflags "-X main.Version=$BUILD_VERSION" } -o /buildroot/bin ./cmd/...) || exit 1
                    if [ -e "${MODDIR}/post-compile.sh" ]; then (cd "${MODDIR}" && bash ./post-compile.sh); fi
                    echo_off
                fi

                if [ -e "${MODDIR}/python" ]; then
                    shopt -s nullglob
                    egginfos=("$MODDIR"/python/*.egg-info)
                    if [[ ${#egginfos[@]} -eq 0 ]]; then
                        printf "%s==> %sSetting up %s%s%s python code%s\n" "$CYN" "$GRN" "$BLU" "$module" "$GRN" "$END"
                        echo_on
                        sudo pip install --no-deps -e "${MODDIR}/python" || exit 1
                        echo_off
                    fi
                    chmod a+x "${MODDIR}/python"/*.py
                fi

                rm "${module}.dirty"
            else
                printf "%s==> %sAlready built %s%s%s%s\n" "$CYN" "$GRN" "$BLU" "$module" "$GRN" "$END"
            fi
        done
        ;;
    pytest-internal)
        # This runs inside the builder image
        fail=""
        for MODDIR in $(find-modules); do
            if [ -e "${MODDIR}/python" ]; then
                # Allow the user to set a PYTEST_ARGS environment variable.
                # shellcheck disable=SC2206
                pytest_args=($PYTEST_ARGS)
                if ! (cd "$MODDIR" && pytest --tb=short -ra "${pytest_args[@]}") then
                   fail="yes"
                fi
            fi
        done

        if [ "${fail}" = yes ]; then
            exit 1
        fi
        ;;
    gotest-internal)
        # This runs inside the builder image
        fail=""
        for MODDIR in $(find-modules); do
            if [ -e "${MODDIR}/go.mod" ]; then
                # Allow the user to set a GOTEST_PKGS environment variable.
                # shellcheck disable=SC2206
                gotest_pkgs=($GOTEST_PKGS)
                mapfile -t pkgs <<<"$(cd "$MODDIR" && go list -f='{{ if or (gt (len .TestGoFiles) 0) (gt (len .XTestGoFiles) 0) }}{{ .ImportPath }}{{ end }}' "${gotest_pkgs[@]}")"

                if [ "${#pkgs[@]}" -gt 0 ]; then
                    # Allow the user to set a GOTEST_ARGS environment variable.
                    # shellcheck disable=SC2206
                    gotest_args=($GOTEST_ARGS)
                    if ! (cd "$MODDIR" && go test "${pkgs[@]}" "${gotest_args[@]}") then
                       fail="yes"
                    fi
                fi
            fi
        done

        if [ "${fail}" = yes ]; then
            exit 1
        fi
        ;;
    commit)
        name=$1
        if [ -z "${name}" ]; then
            echo "usage: ./builder.sh commit <image-name>"
            exit 1
        fi
        if dexec test -e /buildroot/image.dirty; then
            printf "%s==> %sSnapshotting %sbuilder%s image%s\n" "$CYN" "$GRN" "$BLU" "$GRN" "$END"
            docker rmi -f "$name" &> /dev/null
            docker commit -c 'ENTRYPOINT [ "/bin/bash" ]' "$(builder)" "$name"
            printf "%s==> %sBuilding %s%s%s\n" "$CYN" "$GRN" "$BLU" "$BUILDER_NAME" "$END"
            "$DBUILD" "$DIR" --build-arg artifacts="$name" --target ambassador -t "$BUILDER_NAME"
            printf "%s==> %sBuilding %skat-client%s\n" "$CYN" "$GRN" "$BLU" "$END"
            "$DBUILD" "$DIR" --build-arg artifacts="$name" --target kat-client -t kat-client
            printf "%s==> %sBuilding %skat-server%s\n" "$CYN" "$GRN" "$BLU" "$END"
            "$DBUILD" "$DIR" --build-arg artifacts="$name" --target kat-server -t kat-server
        fi
        dexec rm -f /buildroot/image.dirty
        ;;
    push)
        push-image "$BUILDER_NAME" "$1"
        push-image kat-client "$2"
        push-image kat-server "$3"
        ;;
    shell)
        bootstrap
        printf "\n"
        docker exec -it "$(builder)" /bin/bash
        ;;
    *)
        echo "usage: builder.sh [bootstrap|builder|clean|clobber|compile|commit|shell]"
        exit 1
        ;;
esac<|MERGE_RESOLUTION|>--- conflicted
+++ resolved
@@ -26,10 +26,6 @@
 
 DBUILD=${DIR}/dbuild.sh
 
-<<<<<<< HEAD
-builder() { docker ps -q -f label=builder -f label="$BUILDER_NAME"; }
-builder_network() { docker network ls -q -f name="$BUILDER_NAME"; }
-=======
 # command for running a container (ie, "docker run")
 DOCKER_RUN=${DOCKER_RUN:-docker run}
 
@@ -37,9 +33,8 @@
 # note: use your local k3d/microk8s/kind network for running tests
 DOCKER_NETWORK=${DOCKER_NETWORK:-${BUILDER_NAME}}
 
-builder() { docker ps -q -f label=builder -f label=${BUILDER_NAME}; }
-builder_network() { docker network ls -q -f name=${DOCKER_NETWORK}; }
->>>>>>> dce9e3f0
+builder() { docker ps -q -f label=builder -f label="$BUILDER_NAME"; }
+builder_network() { docker network ls -q -f name="$DOCKER_NETWORK"; }
 
 builder_volume() { docker volume ls -q -f label=builder; }
 
@@ -66,15 +61,10 @@
     fi
 
     if [ -z "$(builder_network)" ]; then
-<<<<<<< HEAD
-        docker network create "$BUILDER_NAME" > /dev/null
-        printf "%sCreated docker network %s%s%s\n" "$GRN" "$BLU" "$BUILDER_NAME" "$END"
-=======
-        docker network create ${DOCKER_NETWORK} > /dev/null
-        printf "${GRN}Created docker network ${BLU}${DOCKER_NETWORK}${END}\n"
+        docker network create "$DOCKER_NETWORK" > /dev/null
+        printf "%sCreated docker network %s%s%s\n" "$GRN" "$BLU" "$DOCKER_NETWORK" "$END"
     else
-        printf "${GRN}Connecting to existing network ${BLU}${DOCKER_NETWORK}${GRN}${END}\n"
->>>>>>> dce9e3f0
+        printf "%sConnecting to existing network %s%s%s%s\n" "$GRN" "$BLU" "$DOCKER_NETWORK" "$GRN" "$END"
     fi
 
     if [ -z "$(builder)" ] ; then
@@ -99,25 +89,21 @@
         local builder_portmaps=($BUILDER_PORTMAPS)
 
         echo_on
-<<<<<<< HEAD
-        docker run \
-               --network="$BUILDER_NAME" \
-               --network-alias="builder" \
-               --group-add="$DOCKER_GID" \
-               --detach \
-               --rm \
-               --volume=/var/run/docker.sock:/var/run/docker.sock \
-               --volume="$(builder_volume)":/home/dw \
-               "${builder_mounts[@]/#/--volume=}" \
-               --cap-add=NET_ADMIN \
-               --label=builder \
-               --label="$BUILDER_NAME" \
-               "${builder_portmaps[@]/#/--publish=}" \
-               --env=BUILDER_NAME="$BUILDER_NAME" \
-               --entrypoint=tail builder -f /dev/null > /dev/null
-=======
-        $DOCKER_RUN --network ${DOCKER_NETWORK} --network-alias "builder" --group-add ${DOCKER_GID} -d --rm -v /var/run/docker.sock:/var/run/docker.sock -v $(builder_volume):/home/dw ${BUILDER_MOUNTS} --cap-add NET_ADMIN -lbuilder -l${BUILDER_NAME} ${BUILDER_PORTMAPS} -e BUILDER_NAME=${BUILDER_NAME} --entrypoint tail builder -f /dev/null > /dev/null
->>>>>>> dce9e3f0
+        $DOCKER_RUN \
+            --network="$DOCKER_NETWORK" \
+            --network-alias="builder" \
+            --group-add="$DOCKER_GID" \
+            --detach \
+            --rm \
+            --volume=/var/run/docker.sock:/var/run/docker.sock \
+            --volume="$(builder_volume)":/home/dw \
+            "${builder_mounts[@]/#/--volume=}" \
+            --cap-add=NET_ADMIN \
+            --label=builder \
+            --label="$BUILDER_NAME" \
+            "${builder_portmaps[@]/#/--publish=}" \
+            --env=BUILDER_NAME="$BUILDER_NAME" \
+            --entrypoint=tail builder -f /dev/null > /dev/null
         echo_off
 
         printf "%sStarted build container %s%s%s\n" "$GRN" "$BLU" "$(builder)" "$END"
@@ -239,14 +225,9 @@
     fi
     nid=$(builder_network)
     if [ -n "${nid}" ] ; then
-<<<<<<< HEAD
-        printf "%sRemoving docker network %s%s%s\n" "$GRN" "$BLU" "$nid" "$END"
-        docker network rm "$BUILDER_NAME" > /dev/null
-=======
-        printf "${GRN}Removing docker network ${BLU}${DOCKER_NETWORK} (${nid})${END}\n"
+        printf "%sRemoving docker network %s%s (%s)%s\n" "$GRN" "$BLU" "$DOCKER_NETWORK" "$nid" "$END"
         # This will fail if the network has some other endpoints alive: silence any errors
-        docker network rm ${nid} 2&>1 >/dev/null || true
->>>>>>> dce9e3f0
+        docker network rm "$nid" >& /dev/null || true
     fi
 }
 
