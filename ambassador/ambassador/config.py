# Copyright 2018 Datawire. All rights reserved.
#
# Licensed under the Apache License, Version 2.0 (the "License");
# you may not use this file except in compliance with the License.
# You may obtain a copy of the License at
#
#     http://www.apache.org/licenses/LICENSE-2.0
#
# Unless required by applicable law or agreed to in writing, software
# distributed under the License is distributed on an "AS IS" BASIS,
# WITHOUT WARRANTIES OR CONDITIONS OF ANY KIND, either express or implied.
# See the License for the specific language governing permissions and
# limitations under the License

import sys

from typing import Any, ClassVar, Dict, Iterable, List, Optional, Tuple, Union
from typing import cast as typecast

#import collections
#import datetime
import json
import logging
import os
import re

import jsonschema

from pkg_resources import Requirement, resource_filename

from jinja2 import Environment, FileSystemLoader

<<<<<<< HEAD
from .utils import RichStatus, SourcedDict
from .resource import Resource
=======
from .utils import RichStatus, SourcedDict, read_cert_secret, save_cert, TLSPaths, kube_v1, check_cert_file
>>>>>>> b11c029e
from .mapping import Mapping

#from .VERSION import Version

#############################################################################
## config.py -- the main configuration parser for Ambassador
##
## Ambassador configures itself by creating a new Config object, which calls
## Config.__init__().
##
## __init__() sets up all the defaults for everything, then walks over all the
## YAML it can find and calls self.load_yaml() to load each YAML file. After
## everything is loaded, it calls self.process_all_objects() to build the
## config objects.
##
## load_yaml() does the heavy lifting around YAML parsing and such, including
## managing K8s annotations if so requested. Every object in every YAML file is
## parsed and saved before any object is processed.
##
## process_all_objects() walks all the saved objects and creates an internal
## representation of the Ambassador config in the data structures initialized
## by __init__(). Each object is processed with self.process_object(). This
## internal representation is called the intermediate config.
##
## process_object() handles a single parsed object from YAML. It uses
## self.validate_object() to make sure of a schema match; assuming that's
## good, most of the heavy lifting is done by a handler method. The handler
## method for a given type is named handle_kind(), with kind in lowercase,
## so e.g. the Mapping object is processed using the handle_mapping() method.
##
## After all of that, the actual Envoy config is generated from the intermediate
## config using generate_envoy_config().
##
## The diag service also uses generate_intermediate_for() to extract the
## intermediate config for a given mapping or service.

# Custom types
# ServiceInfo is a tuple of information about a service: 
# service name, service URL, originate TLS?, TLS context name
ServiceInfo = Tuple[str, str, bool, str]

# StringOrList is either a string or a list of strings.
StringOrList = Union[str, List[str]]

class Config:
    # When using multiple Ambassadors in one cluster, use AMBASSADOR_ID to distinguish them.
    ambassador_id: ClassVar[str] = os.environ.get('AMBASSADOR_ID', 'default')
    runtime: ClassVar[str] = "kubernetes" if os.environ.get('KUBERNETES_SERVICE_HOST', None) else "docker"
    namespace: ClassVar[str] = os.environ.get('AMBASSADOR_NAMESPACE', 'default')

    def __init__(self, schema_dir_path: Optional[str]=None) -> None:
        if not schema_dir_path:
            # Note that this "resource_filename" has to do with setuptool packages, not
            # with our Resource class.
            schema_dir_path = resource_filename(Requirement.parse("ambassador"),"schemas")

        self.schema_dir_path = schema_dir_path
<<<<<<< HEAD
=======
        self.template_dir_path = template_dir_path
        self.namespace = os.environ.get('AMBASSADOR_NAMESPACE', 'default')
>>>>>>> b11c029e

        self.logger = logging.getLogger("ambassador.config")

        # self.logger.debug("Scout version %s" % Config.scout_version)
        self.logger.debug("Runtime       %s" % Config.runtime)
        self.logger.debug("SCHEMA DIR    %s" % os.path.abspath(self.schema_dir_path))

        self._reset()

    def _reset(self) -> None:
        """
        Resets this Config to the empty, default state so it can load a new config.
        """

        self.logger.debug("RESET")

        self.current_resource: Optional[Resource] = None

        # XXX flat wrong
        self.schemas: Dict[str, dict] = {}
        self.config: Dict[str, Dict[str, Resource]] = {}
        self.tls_contexts: Dict[str, SourcedDict] = {}

        # XXX flat wrong
        self.envoy_config: Dict[str, SourcedDict] = {}
        self.envoy_clusters: Dict[str, SourcedDict] = {}
        self.envoy_routes: Dict[str, SourcedDict] = {}

        # res_key => Resource
        self.sources: Dict[str, Resource] = {}

        # Allow overriding the location of a resource with a Pragma
        self.location_overrides: Dict[str, Dict[str, str]] = {}

        # Save our magic internal sources.
        self.save_source(Resource.internal_resource())
        self.save_source(Resource.diagnostics_resource())

        # Set up the default probes and such.
        self.default_liveness_probe = {
            "enabled": True,
            "prefix": "/ambassador/v0/check_alive",
            "rewrite": "/ambassador/v0/check_alive",
            # "service" gets added later
        }

        self.default_readiness_probe = {
            "enabled": True,
            "prefix": "/ambassador/v0/check_ready",
            "rewrite": "/ambassador/v0/check_ready",
            # "service" gets added later
        }

        self.default_diagnostics = {
            "enabled": True,
            "prefix": "/ambassador/v0/",
            "rewrite": "/ambassador/v0/",
            # "service" gets added later
        }

        # 'server' and 'client' are special contexts. Others
        # use cert_chain_file defaulting to context.crt,
        # private_key_file (context.key), and cacert_chain_file
        # (context.pem).

        self.default_tls_config: Dict[str, Dict[str, str]] = {
            "server": {},
            "client": {},
        }
        if os.path.isfile(TLSPaths.mount_tls_crt.value):
            self.default_tls_config["server"]["cert_chain_file"] = TLSPaths.mount_tls_crt.value
        if os.path.isfile(TLSPaths.mount_tls_key.value):
            self.default_tls_config["server"]["private_key_file"] = TLSPaths.mount_tls_key.value
        if os.path.isfile(TLSPaths.client_mount_crt.value):
            self.default_tls_config["client"]["cacert_chain_file"] = TLSPaths.client_mount_crt.value

        self.tls_config = None

        self.errors: Dict[str, List[str]] = {}
        self.fatal_errors = 0
        self.object_errors = 0

    def save_source(self, resource: Resource) -> None:
        """
        Save a give Resource as a source of Ambassador config information.
        """
        self.sources[resource.res_key] = resource

    def load_all(self, resources: Iterable[Resource]) -> None:
        """
        Loads all of a set of Resources. It is the caller's responsibility to arrange for 
        the set of Resources to be sorted in some way that makes sense.
        """
        for resource in resources:
            # XXX I think this whole override thing should go away.
            #
            # Any override here?
            if resource.res_key in self.location_overrides:
                # Let Pragma objects override source information for this filename.
                override = self.location_overrides[resource.res_key]
                resource.location = override.get('source', resource.res_key)

            # Is an ambassador_id present in this object?
            allowed_ids: StringOrList = resource.attrs.get('ambassador_id', 'default')

            if allowed_ids:
                # Make sure it's a list. Yes, this is Draconian,
                # but the jsonschema will allow only a string or a list,
                # and guess what? Strings are iterables.
                if type(allowed_ids) != list:
                    allowed_ids = typecast(StringOrList, [ allowed_ids ])

                if Config.ambassador_id not in allowed_ids:
                    self.logger.debug("LOAD_ALL: skip %s; id %s not in %s" %
                                        (resource, Config.ambassador_id, allowed_ids))
                    return

            self.logger.debug("LOAD_ALL: %s @ %s" % (resource, resource.location))

            rc = self.process(resource)

            if not rc:
                # Object error. Not good but we'll allow the system to start.
                self.post_error(rc, resource=resource)

        if self.fatal_errors:
            # Kaboom.
            raise Exception("ERROR ERROR ERROR Unparseable configuration; exiting")

        if self.errors:
            self.logger.error("ERROR ERROR ERROR Starting with configuration errors")

    def clean_and_copy(self, d):
        out = []

        for key in sorted(d.keys()):
            original = d[key]
            copy = dict(**original)

            if '_source' in original:
                del(original['_source'])

            if '_referenced_by' in original:
                del(original['_referenced_by'])

            out.append(copy)

        return out

    def post_error(self, rc: RichStatus, resource=None):
        if not resource:
            resource = self.current_resource

        if not resource:
            raise Exception("FATAL: trying to post an error from a totally unknown resource??")

        self.save_source(resource)
        resource.post_error(rc.toDict())

        # XXX Probably don't need this data structure, since we can walk the source
        # list and get them all.
        errors = self.errors.setdefault(resource.res_key, [])
        errors.append(rc.toDict())
        self.logger.error("%s: %s" % (resource, rc))

    def process(self, resource: Resource) -> RichStatus:
        # This should be impossible.
        if not resource or not resource.attrs:
            return RichStatus.fromError("undefined object???")

        self.current_res_key = resource.res_key

        if not resource.version:
            return RichStatus.fromError("need apiVersion")

        if not resource.kind:
            return RichStatus.fromError("need kind")

        # Is this a pragma object?
        if resource.kind == 'Pragma':
            # Yes. Handle this inline and be done.
            return self.handle_pragma(resource)

        # Not a pragma. It needs a name...
        if 'name' not in resource.attrs:
            return RichStatus.fromError("need name")

        # ...and off we go. Save the source info...
        self.save_source(resource)

        # ...and figure out if this thing is OK.
        rc = self.validate_object(resource)

        if not rc:
            # Well that's no good.
            return rc

        # OK, so far so good. Grab the handler for this object type.
        handler_name = "handle_%s" % resource.kind.lower()
        handler = getattr(self, handler_name, None)

        if not handler:
            handler = self.save_object
            self.logger.warning("%s: no handler for %s, just saving" % (resource, resource.kind))
        else:
            self.logger.debug("%s: handling %s..." % (resource, resource.kind))

        try:
            handler(resource)
        except Exception as e:
            # Bzzzt.
            return RichStatus.fromError("%s: could not process %s object: %s" % (resource, resource.kind, e))

        # OK, all's well.
        return RichStatus.OK(msg="%s object processed successfully" % resource.kind)

    def validate_object(self, resource: Resource) -> RichStatus:
        obj = resource.attrs

        # This is basically "impossible"
        if not (("apiVersion" in obj) and ("kind" in obj) and ("name" in obj)):
            return RichStatus.fromError("must have apiVersion, kind, and name")

        version = resource.version

        # Ditch the leading ambassador/ that really needs to be there.
        if version.startswith("ambassador/"):
            version = version.split('/')[1]
        else:
            return RichStatus.fromError("apiVersion %s unsupported" % version)

        # Do we already have this schema loaded?
        schema_key = "%s-%s" % (version, resource.kind)
        schema = self.schemas.get(schema_key, None)

        if not schema:
            # Not loaded. Go find it on disk.
            schema_path = os.path.join(self.schema_dir_path, version,
                                       "%s.schema" % resource.kind)

            try:
                # Load it up...
                schema = json.load(open(schema_path, "r"))

                # ...and then cache it, if it exists. Note that we'll never
                # get here if we find something that doesn't parse.
                if schema:
                    self.schemas[schema_key] = typecast(Dict[Any, Any], schema)
            except OSError:
                self.logger.debug("no schema at %s, skipping" % schema_path)
            except json.decoder.JSONDecodeError as e:
                self.logger.warning("corrupt schema at %s, skipping (%s)" %
                                    (schema_path, e))

        if schema:
            # We have a schema. Does the object validate OK?
            try:
                jsonschema.validate(obj, schema)
            except jsonschema.exceptions.ValidationError as e:
                # Nope. Bzzzzt.
                return RichStatus.fromError("not a valid %s: %s" % (resource.kind, e))

        # All good. Return an OK.
        return RichStatus.OK(msg="valid %s" % resource.kind)

    def safe_store(self, storage_name: str, resource: Resource, allow_log: bool=True) -> None:
        """
        Safely store a Resource under a given storage name. The storage_name is separate
        because we may need to e.g. store a Module under the 'ratelimit' name or the like.
        Within a storage_name bucket, the Resource will be stored under its name.

        :param storage_name: where shall we file this?
        :param resource: what shall we file?
        :param allow_log: if True, logs that we're saving this thing.
        """

        storage = self.config.setdefault(storage_name, {})

        if resource.name in storage:
            # Oooops.
            raise Exception("%s defines %s %s, which is already present" %
                            (resource, resource.kind, resource.name))

        if allow_log:
            self.logger.debug("%s: saving %s %s" %
                          (resource, resource.kind, resource.name))

        storage[resource.name] = resource

    def save_object(self, resource: Resource, allow_log: bool=False) -> None:
        """
        Saves a Resource using its kind as the storage class name. Sort of the
        defaulted version of safe_store.

        :param resource: what shall we file?
        :param allow_log: if True, logs that we're saving this thing.
        """

        self.safe_store(resource.kind, resource, allow_log=allow_log)

    def get_module(self, module_name: str) -> Optional[Resource]:
        """
        Fetch a module from the module store. Can return None if no
        such module exists.

        :param module_name: name of the module you want.
        """

        modules = self.config.get("modules", None)

        if modules:
            return modules.get(module_name, None)
        else:
            return None

    def module_lookup(self, module_name: str, key: str, default: Any=None) -> Any:
        """
        Look up a specific key in a given module. If the named module doesn't 
        exist, or if the key doesn't exist in the module, return the default.

        :param module_name: name of the module you want.
        :param key: key to look up within the module
        :param default: default value if the module is missing or has no such key
        """

        module = self.get_module(module_name)

        if module:
            return module.get(key, default)

        return default

    # XXX Misnamed. handle_pragma isn't the same signature as, say, handle_mapping.
    # XXX Is this needed any more??
    def handle_pragma(self, resource: Resource) -> RichStatus:
        """
        Handles a Pragma object. May not be needed any more...
        """

        attrs = resource.attrs
        res_key = resource.res_key

        keylist = sorted([x for x in sorted(attrs.keys()) if ((x != 'apiVersion') and (x != 'kind'))])

        self.logger.debug("PRAGMA: %s" % keylist)

        for key in keylist:
            if key == 'source':
                override = self.location_overrides.setdefault(res_key, {})
                override['source'] = attrs['source']

                self.logger.debug("PRAGMA: override %s to %s" %
                                  (res_key, self.location_overrides[res_key]['source']))

        return RichStatus.OK(msg="handled pragma object")

    def handle_module(self, resource: Resource) -> None:
        """
        Handles a Module resource.
        """

        # Make a new Resource from the 'config' element of this Resource
        # Note that we leave the original serialization intact, since it will
        # indeed show a human the YAML that defined this module.
        module_resource = Resource.from_resource(resource, attrs=resource.attrs['config'])

        self.safe_store("modules", module_resource)

    def handle_ratelimitservice(self, resource: Resource) -> None:
        """
        Handles a RateLimitService resource.
        """

        self.safe_store("ratelimit_configs", resource)

    def handle_authservice(self, resource: Resource) -> None:
        """
        Handles an AuthService resource.
        """

        self.safe_store("auth_configs", resource)

    def handle_mapping(self, resource: Resource) -> None:
        """
        Handles a Mapping resource.

        Mappings are complex things, so a lot of stuff gets buried in a Mapping 
        object.
        """

        mapping = Mapping(resource.res_key, **resource.attrs)
        self.safe_store("mappings", mapping)

    def diag_port(self):
        """
        Returns the diagnostics port for this Ambassador config.
        """

        return self.module_lookup("ambassador", "diag_port", 8877)

    def diag_service(self):
        """
        Returns the diagnostics service URL for this Ambassador config.
        """

        return "127.0.0.1:%d" % self.diag_port()

    def add_intermediate_cluster(self, _source: str, name: str, _service: str, urls: List[str],
                                 type: str="strict_dns", lb_type: str="round_robin",
                                 cb_name: Optional[str]=None, od_name: Optional[str]=None,
                                 originate_tls: Union[str, bool]=None,
                                 grpc: Optional[bool]=False, host_rewrite: Optional[str]=None):
        """
        Adds a cluster to the IR. This is wicked ugly because clusters are complex,
        and happen to live in an annoying bit of the IR.
        """

        if name not in self.envoy_clusters:
            self.logger.debug("CLUSTER %s: new from %s" % (name, _source))

            cluster = SourcedDict(
                _source=_source,
                _referenced_by=[ _source ],
                _service=_service,
                name=name,
                type=type,
                lb_type=lb_type,
                urls=urls
            )

            if cb_name and (cb_name in self.breakers):
                cluster['circuit_breakers'] = self.breakers[cb_name]
                self.breakers[cb_name]._mark_referenced_by(_source)

            if od_name and (od_name in self.outliers):
                cluster['outlier_detection'] = self.outliers[od_name]
                self.outliers[od_name]._mark_referenced_by(_source)

            if originate_tls == True:
                cluster['tls_context'] = { '_ambassador_enabled': True }
                cluster['tls_array'] = []
            elif (originate_tls and (originate_tls in self.tls_contexts)):
                cluster['tls_context'] = self.tls_contexts[typecast(str, originate_tls)]
                self.tls_contexts[typecast(str, originate_tls)]._mark_referenced_by(_source)

                tls_array: List[Dict[str, str]] = []

                for key, value in cluster['tls_context'].items():
                    if key.startswith('_'):
                        continue

                    tls_array.append({ 'key': key, 'value': value })
                    cluster['tls_array'] = sorted(tls_array, key=lambda x: x['key'])

            if host_rewrite and originate_tls:
                cluster['tls_array'].append({'key': 'sni', 'value': host_rewrite })

            if grpc:
                cluster['features'] = 'http2'

            self.envoy_clusters[name] = cluster
        else:
            self.logger.debug("CLUSTER %s: referenced by %s" % (name, _source))

            self.envoy_clusters[name]._mark_referenced_by(_source)

    # XXX This is a silly API. We should have a Cluster object that can carry what kind
    #     of cluster it is (this is a target cluster of weight 50%, this is a shadow cluster,
    #     whatever) and the API should be "add this cluster to this Mapping".
    def add_intermediate_route(self, _source: str, mapping: Mapping, svc: str, cluster_name: str, 
                               shadow: bool=False) -> None:
        """
        Adds a route to the IR. This is wicked ugly because routes are complex,
        and happen to live in an annoying bit of the IR.
        """

        route = self.envoy_routes.get(mapping.group_id, None)
        host_redirect = mapping.get('host_redirect', False)
        shadow = mapping.get('shadow', False)

        if route:
            # Is this a host_redirect? If so, that's an error.
            if host_redirect:
                self.logger.error("ignoring non-unique host_redirect mapping %s (see also %s)" %
                                  (mapping['name'], route['_source']))

            # Is this a shadow? If so, is there already a shadow marked?
            elif shadow:
                extant_shadow = route.get('shadow', None)

                if extant_shadow:
                    shadow_name = extant_shadow.get('name', None)

                    if shadow_name != cluster_name:
                        self.logger.error("mapping %s defines multiple shadows! Ignoring %s" %
                                        (mapping['name'], cluster_name))
                else:
                    # XXX CODE DUPLICATION with mapping.py!!
                    # We're going to need to support shadow weighting later, so use a dict here.
                    route['shadow'] = {
                        'name': cluster_name
                    }
                    route.setdefault('clusters', [])
            else:
                # Take the easy way out -- just add a new entry to this
                # route's set of weighted clusters.
                route["clusters"].append( { "name": cluster_name,
                                            "weight": mapping.attrs.get("weight", None) } )

            route._mark_referenced_by(_source)

            return

        # OK, if here, we don't have an extent route group for this Mapping. Make a
        # new one.
        route = mapping.new_route(svc, cluster_name)
        self.envoy_routes[mapping.group_id] = route

    def service_tls_check(self, svc: str, context: Optional[Union[str, bool]], host_rewrite: bool) -> ServiceInfo:
        """
        Uniform handling of service definitions, TLS origination, etc.

        Here's how it goes:
        - If the service starts with https://, it is forced to originate TLS.
        - Else, if it starts with http://, it is forced to _not_ originate TLS.
        - Else, if the context is the boolean value True, it will originate TLS.

        After figuring that out, if we have a context which is a string value,
        we try to use that context name to look up certs to use. If we can't 
        find any, we won't send any originating cert.

        Finally, if no port is present in the service already, we force port 443
        if we're originating TLS, 80 if not.

        :param svc: URL of the service (from the Ambassador Mapping)
        :param context: TLS context name, or True to originate TLS but use no certs
        :param host_rewrite: Is host rewriting active?
        """

        originate_tls: Union[str, bool] = False
        name_fields: List[str] = []

        if svc.lower().startswith("http://"):
            originate_tls = False
            svc = svc[len("http://"):]
        elif svc.lower().startswith("https://"):
            originate_tls = True
            name_fields = [ 'otls' ]
            svc = svc[len("https://"):]
        elif context == True:
            originate_tls = True
            name_fields = [ 'otls' ]

        # Separate if here because you need to be able to specify a context
        # even after you say "https://" for the service.

        if context and (context != True):
            # We know that context is a string here.
            if context in self.tls_contexts:
                name_fields = [ 'otls', typecast(str, context) ]
                originate_tls = typecast(str, context)
            else:
                self.logger.error("Originate-TLS context %s is not defined" % context)

        if originate_tls and host_rewrite:
            name_fields.append("hr-%s" % host_rewrite)

        port = 443 if originate_tls else 80
        context_name = typecast(str, "_".join(name_fields) if name_fields else None)

        svc_url = 'tcp://%s' % svc

        if ':' not in svc:
            svc_url = '%s:%d' % (svc_url, port)

        return (svc, svc_url, bool(originate_tls), context_name)

    def add_clusters_for_mapping(self, mapping: Mapping) -> Tuple[str, Optional[str]]:
        """
        Given a Mapping, add the clusters we need for that Mapping to the IR.
        Returns the (possibly updated) service URL and main cluster name.

        :param Mapping: Mapping for which we need clusters
        :return: Tuple of (possibly updated) service URL and main cluster name
        """

        svc: str = mapping['service']
        tls_context: Optional[Union[str, bool]] = mapping.get('tls', None)
        grpc: bool = mapping.get('grpc', False)
        host_rewrite: Optional[str] = mapping.get('host_rewrite', None)

        # We're going to build up the cluster name for the main service in an array,
        # then join everything up afterward. Start with just the service name...

        cluster_name_fields = [ svc ]

        host_redirect: bool = mapping.get('host_redirect', False)
        shadow: bool = mapping.get('shadow', False)

        if host_redirect:
            if shadow:
                # Not allowed.
                errstr = "At most one of host_redirect and shadow may be set; ignoring host_redirect"
                self.post_error(RichStatus.fromError(errstr), resource=mapping)
                host_redirect = False
            else:
                # Short-circuit. You needn't actually create a cluster for a
                # host_redirect mapping.
                return svc, None

        if shadow:
            cluster_name_fields.insert(0, "shadow")

        # ...then do whatever normalization we need for the name and the URL. This can
        # change the service name (e.g. "http://foo" will turn into "foo"), which is why
        # we initialize cluster_name_fields above, before changing it. (This isn't a
        # functional issue, just a matter of trying not to confuse people trying to find
        # things later, especially across Ambassador upgrades where we might alter internal
        # stuff.)

        (svc, url, originate_tls, otls_name) = self.service_tls_check(svc, tls_context, bool(host_rewrite))

        # Build up the common name stuff that we'll need for the service and
        # the shadow service.
        #
        # XXX I don't think we need aux_name_fields any more.
        aux_name_fields: List[str] = []

        cb_name: Optional[str] = mapping.get('circuit_breaker', None)

        if cb_name:
            if cb_name in self.breakers:
                aux_name_fields.append("cb_%s" % cb_name)
            else:
                self.logger.error("CircuitBreaker %s is not defined (mapping %s)" %
                                  (cb_name, mapping.name))

        od_name: Optional[str] = mapping.get('outlier_detection', None)

        if od_name:
            if od_name in self.outliers:
                aux_name_fields.append("od_%s" % od_name)
            else:
                self.logger.error("OutlierDetection %s is not defined (mapping %s)" %
                                  (od_name, mapping.name))

        # OK. Use the main service stuff to build up the main clustor.

        if otls_name:
            cluster_name_fields.append(otls_name)

        cluster_name_fields.extend(aux_name_fields)

        cluster_name = 'cluster_%s' % "_".join(cluster_name_fields)
        cluster_name = re.sub(r'[^0-9A-Za-z_]', '_', cluster_name)

        self.logger.debug("%s: svc %s -> cluster %s" % (mapping.name, svc, cluster_name))

        self.add_intermediate_cluster(mapping['_source'], cluster_name,
                                      svc, [ url ],
                                      cb_name=cb_name, od_name=od_name, grpc=grpc,
                                      originate_tls=originate_tls, host_rewrite=host_rewrite)

        return svc, cluster_name

    def merge_tmods(self, tls_module, generated_module, key):
        """
        Merge TLS module configuration for a particular key. In the event of conflicts, the 
        tls_module element wins, and an error is posted so that the diagnostics service can 
        show it.

        Returns a TLS module with a correctly-merged config element. This will be the
        tls_module (possibly modified) unless no tls_module is present, in which case
        the generated_module will be promoted. If any changes were made to the module, it
        will be marked as referenced by the generated_module.

        :param tls_module: the `tls` module; may be None
        :param generated_module: the `tls-from-ambassador-certs` module; may be None
        :param key: the key in the module config to merge
        :return: TLS module object; see above.
        """

        # First up, the easy cases. If either module is missing, return the other.
        # (The other might be None too, of course.)
        if generated_module is None:
            return tls_module
        elif tls_module is None:
            return generated_module
        else:
            self.logger.debug("tls_module %s" % json.dumps(tls_module, indent=4))
            self.logger.debug("generated_module %s" % json.dumps(generated_module, indent=4))

            # OK, no easy cases. We know that both modules exist: grab the config dicts.
            tls_source = tls_module['_source']
            tls_config = tls_module.get(key, {})

            gen_source = generated_module['_source']
            gen_config = generated_module.get(key, {})

            # Now walk over the tls_config and copy anything needed.
            any_changes = False

            for ckey in gen_config:
                if ckey in tls_config:
                    # ckey exists in both modules. Do they have the same value?
                    if tls_config[ckey] != gen_config[ckey]:
                        # No -- post an error, but let the version from the TLS module win.
                        errfmt = "CONFLICT in TLS config for {}.{}: using {} from TLS module in {}"
                        errstr = errfmt.format(key, ckey, tls_config[ckey], tls_source)
                        self.post_error(RichStatus.fromError(errstr))
                    else:
                        # They have the same value. Worth mentioning in debug.
                        self.logger.debug("merge_tmods: {}.{} duplicated with same value".format(key, ckey))
                else:
                    # ckey only exists in gen_config. Copy it over.
                    self.logger.debug("merge_tmods: copy {}.{} from gen_config".format(key, ckey))
                    tls_config[ckey] = gen_config[ckey]
                    any_changes = True

            # If we had changes...
            if any_changes:
                # ...then mark the tls_module as referenced by the generated_module's
                # source..
                tls_module._mark_referenced_by(gen_source)

                # ...and copy the tls_config back in (in case the key wasn't in the tls_module 
                # config at all originally).
                tls_module[key] = tls_config

            # Finally, return the tls_module.
            return tls_module

    def generate_intermediate_config(self):
        # First things first. The "Ambassador" module always exists; create it with
        # default values now.

        self.ambassador_module = SourcedDict(
            service_port = 80,
            admin_port = 8001,
            diag_port = 8877,
            auth_enabled = None,
            liveness_probe = { "enabled": True },
            readiness_probe = { "enabled": True },
            diagnostics = { "enabled": True },
            tls_config = None,
            use_proxy_proto = False,
        )

        # Next up: let's define initial clusters, routes, and filters.
        #
        # Our set of clusters starts out empty; we use add_intermediate_cluster()
        # to build it up while making sure that all the source-tracking stuff
        # works out.
        #
        # Note that we use a map for clusters, not a list -- the reason is that
        # multiple mappings can use the same service, and we don't want multiple
        # clusters.
        self.envoy_clusters = {}

        # Our initial set of routes is empty...
        self.envoy_routes = {}

        # Our initial list of grpc_services is empty...
        self.envoy_config['grpc_services'] = []

        # Now we look at user-defined modules from our config...
        modules = self.config.get('modules', {})

        # ...most notably the 'ambassador' and 'tls' modules, which are handled first.
        amod = modules.get('ambassador', None)
        tls_module = modules.get('tls', None)

        # Part of handling the 'tls' module is folding in the 'tls-from-ambassador-certs'
        # module, so grab that too...
        generated_module = modules.get('tls-from-ambassador-certs', None)

        # ...and merge the 'server' and 'client' config elements.
        tls_module = self.merge_tmods(tls_module, generated_module, 'server')
        tls_module = self.merge_tmods(tls_module, generated_module, 'client')

        # OK, done. Make sure we have _something_ for the TLS module going forward.
        tmod = tls_module or {}
        self.logger.debug("TLS module after merge: %s" % json.dumps(tmod, indent=4))

        if amod or tmod:
            self.module_config_ambassador("ambassador", amod, tmod)

        # !!!! WARNING WARNING WARNING !!!! Filters are actually ORDER-DEPENDENT.
        self.envoy_config['filters'] = []
        # Start with authentication filter
        auth_mod = modules.get('authentication', None)
        auth_configs = self.config.get('auth_configs', None)
        auth_filter = self.module_config_authentication("authentication", amod, auth_mod, auth_configs)
        if auth_filter:
            self.envoy_config['filters'].append(auth_filter)
        # Then append the rate-limit filter, because we might rate-limit based on auth headers
        ratelimit_configs = self.config.get('ratelimit_configs', None)
        (ratelimit_filter, ratelimit_grpc_service) = self.module_config_ratelimit(ratelimit_configs)
        if ratelimit_filter and ratelimit_grpc_service:
            self.envoy_config['filters'].append(ratelimit_filter)
            self.envoy_config['grpc_services'].append(ratelimit_grpc_service)
        # Then append non-configurable cors and decoder filters
        self.envoy_config['filters'].append(SourcedDict(name="cors", config={}))
        self.envoy_config['filters'].append(SourcedDict(type="decoder", name="router", config={}))

        # For mappings, start with empty sets for everything.
        mappings = self.config.get("mappings", {})

        self.breakers = self.config.get("CircuitBreaker", {})

        for _, breaker in self.breakers.items():
            breaker['_referenced_by'] = []

        self.outliers = self.config.get("OutlierDetection", {})

        for _, outlier in self.outliers.items():
            outlier['_referenced_by'] = []

        # OK. Given those initial sets, let's look over our global modules.
        for module_name in modules.keys():
            if ((module_name == 'ambassador') or
                (module_name == 'tls') or
                (module_name == 'authentication') or
                (module_name == 'tls-from-ambassador-certs')):
                continue

            handler_name = "module_config_%s" % module_name
            handler = getattr(self, handler_name, None)

            if not handler:
                self.logger.error("module %s: no configuration generator, skipping" % module_name)
                continue

            handler(module_name, modules[module_name])

        # Once modules are handled, we can set up our admin config...
        self.envoy_config['admin'] = SourcedDict(
            _from=self.ambassador_module,
            admin_port=self.ambassador_module["admin_port"]
        )

        # ...and our listeners.
        primary_listener = SourcedDict(
            _from=self.ambassador_module,
            service_port=self.ambassador_module["service_port"],
            require_tls=False,
            use_proxy_proto=self.ambassador_module['use_proxy_proto']
        )

        if 'use_remote_address' in self.ambassador_module:
            primary_listener['use_remote_address'] = self.ambassador_module['use_remote_address']

        redirect_cleartext_from = None
        tmod = self.ambassador_module.get('tls_config', None)

        # ...TLS config, if necessary...
        if tmod:
            # self.logger.debug("USING TLS")
            primary_listener['tls'] = tmod
            redirect_cleartext_from = tmod.get('redirect_cleartext_from')

        self.envoy_config['listeners'] = [ primary_listener ]

        if redirect_cleartext_from:
            primary_listener['require_tls'] = True

            new_listener = SourcedDict(
                _from=self.ambassador_module,
                service_port=redirect_cleartext_from,
                require_tls=True,
                # Note: no TLS context here, this is a cleartext listener.
                # We can set require_tls True because we can let the upstream
                # tell us about that.
                use_proxy_proto=self.ambassador_module['use_proxy_proto']
            )

            if 'use_remote_address' in self.ambassador_module:
                new_listener['use_remote_address'] = self.ambassador_module['use_remote_address']

            self.envoy_config['listeners'].append(new_listener)

        self.default_liveness_probe['service'] = self.diag_service()
        self.default_readiness_probe['service'] = self.diag_service()
        self.default_diagnostics['service'] = self.diag_service()

        for name, cur, dflt in [
            ("liveness",    self.ambassador_module['liveness_probe'],
                            self.default_liveness_probe),
            ("readiness",   self.ambassador_module['readiness_probe'],
                            self.default_readiness_probe),
            ("diagnostics", self.ambassador_module['diagnostics'],
                            self.default_diagnostics)
        ]:
            if cur and cur.get("enabled", False):
                prefix = cur.get("prefix", dflt['prefix'])
                rewrite = cur.get("rewrite", dflt['rewrite'])
                service = cur.get("service", dflt['service'])

                # Push a fake mapping to handle this.
                name = "internal_%s_probe_mapping" % name

                mappings[name] = Mapping(
                    _from=self.ambassador_module,
                    kind='Mapping',
                    name=name,
                    prefix=prefix,
                    rewrite=rewrite,
                    service=service
                )

                # self.logger.debug("PROBE %s: %s -> %s%s" % (name, prefix, service, rewrite))

        # OK! We have all the mappings we need. Process them (don't worry about sorting
        # yet, we'll do that on routes).

        for mapping_name in sorted(mappings.keys()):
            mapping = mappings[mapping_name]

            # OK. Set up clusters for this service...
            svc, cluster_name = self.add_clusters_for_mapping(mapping)

            # ...and route.
            self.add_intermediate_route(mapping['_source'], mapping, svc, cluster_name)

        # OK. Walk the set of clusters and normalize names...
        collisions = {}
        mangled = {}

        for name in sorted(self.envoy_clusters.keys()):
            if len(name) > 60:
                # Too long.
                short_name = name[0:40]

                collision_list = collisions.setdefault(short_name, [])
                collision_list.append(name)

        for short_name in sorted(collisions.keys()):
            name_list = collisions[short_name]

            i = 0

            for name in sorted(name_list):
                mangled_name = "%s-%d" % (short_name, i)
                i += 1

                self.logger.info("%s => %s" % (name, mangled_name))

                mangled[name] = mangled_name
                self.envoy_clusters[name]['name'] = mangled_name

        # We need to default any unspecified weights and renormalize to 100
        for _, route in self.envoy_routes.items():
            clusters = route["clusters"]

            total = 0.0
            unspecified = 0

            # If this is a websocket route, it will support only one cluster right now.
            if route.get('use_websocket', False):
                if len(clusters) > 1:
                    errmsg = "Only one cluster is supported for websockets; using %s" % clusters[0]['name']
                    self.post_error(RichStatus.fromError(errmsg))

            for c in clusters:
                # Mangle the name, if need be.
                c_name = c["name"]

                if c_name in mangled:
                    c["name"] = mangled[c_name]
                    # self.logger.info("%s: mangling cluster %s to %s" % (group_id, c_name, c["name"]))

                if c["weight"] is None:
                    unspecified += 1
                else:
                    total += c["weight"]

            if unspecified:
                for c in clusters:
                    if c["weight"] is None:
                        c["weight"] = (100.0 - total)/unspecified
            elif total != 100.0:
                for c in clusters:
                    c["weight"] *= 100.0/total

        # OK. When all is said and done, sort the list of routes by route weight...
        self.envoy_config['routes'] = sorted([
            route for group_id, route in self.envoy_routes.items()
        ], reverse=True, key=Mapping.route_weight)

        # ...then map clusters back into a list...
        self.envoy_config['clusters'] = [
            self.envoy_clusters[cluster_key] for cluster_key in sorted(self.envoy_clusters.keys())
        ]

        # ...and finally repeat for breakers and outliers, but copy them in the process so we
        # can mess with the originals.
        #
        # What's going on here is that circuit-breaker and outlier-detection configs aren't
        # included as independent objects in envoy.json, but we want to be able to discuss
        # them in diag. We also don't need to keep the _source and _referenced_by elements
        # in their real Envoy appearances.

        self.envoy_config['breakers'] = self.clean_and_copy(self.breakers)
        self.envoy_config['outliers'] = self.clean_and_copy(self.outliers)

    def _get_intermediate_for(self, element_list, res_keys, value):
        if not isinstance(value, dict):
            return

        good = True

        if '_source' in value:
            good = False

            value_source = value.get("_source", None)
            value_referenced_by = value.get("_referenced_by", [])

            if ((value_source in res_keys) or
                (res_keys & set(value_referenced_by))):
                good = True

        if good:
            element_list.append(value)

    def get_intermediate_for(self, res_key):
        res_keys = []

        if res_key.startswith("grp-"):
            group_id = res_key[4:]

            for route in self.envoy_config['routes']:
                if route['_group_id'] == group_id:
                    res_keys.append(route['_source'])

                    for reference_key in route['_referenced_by']:
                        res_keys.append(reference_key)

            if not res_keys:
                return {
                    "error": "No group matches %s" % group_id
                }
        else:
            if res_key in self.location_map:
                # Exact match for a file in the source map: include all the objects
                # in the file.
                res_keys = self.location_map[res_key]
            elif res_key in self.sources:
                # Exact match for an object in a file: include only that object.
                res_keys.append(res_key)
            else:
                # No match at all. Weird.
                return {
                    "error": "No source matches %s" % res_key
                }

        res_keys = set(res_keys)

        # self.logger.debug("get_intermediate_for: res_keys %s" % res_keys)
        # self.logger.debug("get_intermediate_for: errors %s" % self.errors)

        sources = []

        for key in res_keys:
            source_dict = dict(self.sources[key])
            source_dict['errors'] = [
                {
                    'summary': error['error'].split('\n', 1)[0],
                    'text': error['error']
                }
                for error in self.errors.get(key, [])
            ]
            source_dict['res_key'] = key

            sources.append(source_dict)

        result = {
            "sources": sources
        }

        # self.logger.debug("get_intermediate_for: initial result %s" % result)

        for key in self.envoy_config.keys():
            result[key] = []

            value = self.envoy_config[key]

            if isinstance(value, list):
                for v2 in value:
                    self._get_intermediate_for(result[key], res_keys, v2)
            else:
                self._get_intermediate_for(result[key], res_keys, value)

        return result

    def generate_envoy_config(self, template=None, template_dir=None, **kwargs):
        # Finally! Render the template to JSON...
        envoy_json = self.to_json(template=template, template_dir=template_dir)

        # We used to use the JSON parser as a final sanity check here. That caused
        # Forge some issues, so it's turned off for now.

        # rc = RichStatus.fromError("impossible")

        # # ...and use the JSON parser as a final sanity check.
        # try:
        #     obj = json.loads(envoy_json)
        #     rc = RichStatus.OK(msg="Envoy configuration OK", envoy_config=obj)
        # except json.decoder.JSONDecodeError as e:
        #     rc = RichStatus.fromError("Invalid Envoy configuration: %s" % str(e),
        #                               raw=envoy_json, exception=e)

        # # Go ahead and report that we generated an Envoy config, if we can.
        # scout_result = Config.scout_report(action="config", result=True, generated=True, **kwargs)

        rc = RichStatus.OK(envoy_config=envoy_json) # , scout_result=scout_result

        # self.logger.debug("Scout reports %s" % json.dumps(rc.scout_result))

        return rc

    def set_config_ambassador(self, module, key, value, merge=False):
        if not merge:
            self.ambassador_module[key] = value
        else:
            self.ambassador_module[key].update(value)

        # XXX This is actually wrong sometimes. If, for example, you have an
        # ambassador module that defines the admin_port, sure, bringing in its
        # source makes sense. On the other hand, if you have a TLS module 
        # created by a secret, that source shouldn't really take over the
        # admin document. This will take enough unraveling that I'm going to
        # leave it for now, though.
        self.ambassador_module['_source'] = module['_source']

    def update_config_ambassador(self, module, key, value):
        self.set_config_ambassador(module, key, value, merge=True)

    def tls_config_helper(self, name, amod, tmod):
        tmp_config = SourcedDict(_from=amod)
        some_enabled = False

        for context_name in tmod.keys():
            if context_name.startswith('_'):
                continue

            context = tmod[context_name]

            # self.logger.debug("context %s -- %s" % (context_name, json.dumps(context)))

            if context.get('enabled', True):
                if context_name == 'server':
                    # Server-side TLS is enabled.
                    self.logger.debug("TLS termination enabled!")
                    some_enabled = True

                    # Switch to port 443 by default...
                    self.set_config_ambassador(amod, 'service_port', 443)

                    # ...and merge in the server-side defaults.
                    tmp_config.update(self.default_tls_config['server'])
                    tmp_config.update(tmod['server'])

                    # Check if secrets are supplied for TLS termination and/or TLS auth
                    secret = context.get('secret')
                    if secret is not None:
                        self.logger.debug("config.server.secret is {}".format(secret))
                        # If /{etc,ambassador}/certs/tls.crt does not exist, then load the secrets
                        if check_cert_file(TLSPaths.mount_tls_crt.value):
                            self.logger.debug("Secret already exists, taking no action for secret {}".format(secret))
                        elif check_cert_file(TLSPaths.tls_crt.value):
                            tmp_config['cert_chain_file'] = TLSPaths.tls_crt.value
                            tmp_config['private_key_file'] = TLSPaths.tls_key.value
                        else:
                            (server_cert, server_key, server_data) = read_cert_secret(kube_v1(), secret, self.namespace)
                            if server_cert and server_key:
                                self.logger.debug("saving contents of secret {} to {}".format(
                                    secret, TLSPaths.cert_dir.value))
                                save_cert(server_cert, server_key, TLSPaths.cert_dir.value)
                                tmp_config['cert_chain_file'] = TLSPaths.tls_crt.value
                                tmp_config['private_key_file'] = TLSPaths.tls_key.value

                elif context_name == 'client':
                    # Client-side TLS is enabled.
                    self.logger.debug("TLS client certs enabled!")
                    some_enabled = True

                    # Merge in the client-side defaults.
                    tmp_config.update(self.default_tls_config['client'])
                    tmp_config.update(tmod['client'])

                    secret = context.get('secret')
                    if secret is not None:
                        self.logger.debug("config.client.secret is {}".format(secret))
                        if check_cert_file(TLSPaths.client_mount_crt.value):
                            self.logger.debug("Secret already exists, taking no action for secret {}".format(secret))
                        elif check_cert_file(TLSPaths.client_tls_crt.value):
                            tmp_config['cacert_chain_file'] = TLSPaths.client_tls_crt.value
                        else:
                            (client_cert, _, _) = read_cert_secret(kube_v1(), secret, self.namespace)
                            if client_cert:
                                self.logger.debug("saving contents of secret {} to  {}".format(
                                    secret, TLSPaths.client_cert_dir.value))
                                save_cert(client_cert, None, TLSPaths.client_cert_dir.value)
                                tmp_config['cacert_chain_file'] = TLSPaths.client_tls_crt.value

                else:
                    # This is a wholly new thing.
                    self.tls_contexts[context_name] = SourcedDict(
                        _from=tmod,
                        **context
                    )

        if some_enabled:
            if 'enabled' in tmp_config:
                del(tmp_config['enabled'])

            # Save the TLS config...
            self.set_config_ambassador(amod, 'tls_config', tmp_config)

        self.logger.debug("TLS config: %s" % json.dumps(self.ambassador_module['tls_config'], indent=4))
        self.logger.debug("TLS contexts: %s" % json.dumps(self.tls_contexts, indent=4))

        return some_enabled

    def module_config_ambassador(self, name, amod, tmod):
        # Toplevel Ambassador configuration. First up, check out TLS.

        have_amod_tls = False

        if amod and ('tls' in amod):
            have_amod_tls = self.tls_config_helper(name, amod, amod['tls'])

        if not have_amod_tls and tmod:
            self.tls_config_helper(name, tmod, tmod)

        # After that, check for port definitions, probes, etc., and copy them in
        # as we find them.
        for key in [ 'service_port', 'admin_port', 'diag_port',
                     'liveness_probe', 'readiness_probe', 'auth_enabled',
                     'use_proxy_proto', 'use_remote_address', 'diagnostics' ]:
            if amod and (key in amod):
                # Yes. It overrides the default.
                self.set_config_ambassador(amod, key, amod[key])

    def module_config_ratelimit(self, ratelimit_config):
        cluster_hosts = None
        sources = []

        if ratelimit_config:
            for config in ratelimit_config.values():
                sources.append(config['_source'])
                cluster_hosts = config.get("service", None)

        if not cluster_hosts or not sources:
            return (None, None)

        host_rewrite = config.get("host_rewrite", None)

        cluster_name = "cluster_ext_ratelimit"
        filter_config = {
            "domain": "ambassador",
            "request_type": "both",
            "timeout_ms": 20
        }
        grpc_service = SourcedDict(
            name="rate_limit_service",
            cluster_name=cluster_name
        )

        first_source = sources.pop(0)

        filter = SourcedDict(
            _source=first_source,
            type="decoder",
            name="rate_limit",
            config=filter_config
        )

        if cluster_name not in self.envoy_clusters:
            # (svc, url, originate_tls, otls_name) = self.service_tls_check(cluster_hosts, None, host_rewrite)
            (_, url, _, _) = self.service_tls_check(cluster_hosts, None, host_rewrite)
            self.add_intermediate_cluster(first_source, cluster_name,
                                          'extratelimit', [url],
                                          type="strict_dns", lb_type="round_robin",
                                          grpc=True, host_rewrite=host_rewrite)

        for source in sources:
            filter._mark_referenced_by(source)
            self.envoy_clusters[cluster_name]._mark_referenced_by(source)

        return (filter, grpc_service)

    def auth_helper(self, sources, config, cluster_hosts, module):
        sources.append(module['_source'])

        for key in [ 'path_prefix', 'timeout_ms', 'cluster' ]:
            value = module.get(key, None)

            if value != None:
                previous = config.get(key, None)

                if previous and (previous != value):
                    errstr = (
                        "AuthService cannot support multiple %s values; using %s" %
                        (key, previous)
                    )

                    self.post_error(RichStatus.fromError(errstr), key=module['_source'])
                else:
                    config[key] = value

        headers = module.get('allowed_headers', None)

        if headers:
            allowed_headers = config.get('allowed_headers', [])

            for hdr in headers:
                if hdr not in allowed_headers:
                    allowed_headers.append(hdr)

            config['allowed_headers'] = allowed_headers

        auth_service = module.get("auth_service", None)
        # weight = module.get("weight", 100)
        weight = 100    # Can't support arbitrary weights right now.

        if auth_service:
            cluster_hosts[auth_service] = ( weight, module.get('tls', None) )

    def module_config_authentication(self, name, amod, auth_mod, auth_configs):
        filter_config = {
            "cluster": "cluster_ext_auth",
            "timeout_ms": 5000
        }

        cluster_hosts = {}
        sources = []

        if auth_mod:
            self.auth_helper(sources, filter_config, cluster_hosts, auth_mod)

        if auth_configs:
            # self.logger.debug("auth_configs: %s" % auth_configs)
            for config in auth_configs.values():
                self.auth_helper(sources, filter_config, cluster_hosts, config)

        if not sources:
            return None

        first_source = sources.pop(0)

        filter = SourcedDict(
            _source=first_source,
            _services=sorted(cluster_hosts.keys()),
            type="decoder",
            name="extauth",
            config=filter_config
        )

        cluster_name = filter_config['cluster']
        host_rewrite = filter_config.get('host_rewrite', None)

        if cluster_name not in self.envoy_clusters:
            if not cluster_hosts:
                cluster_hosts = { '127.0.0.1:5000': ( 100, None ) }

            urls = []
            protocols = {}

            for svc in sorted(cluster_hosts.keys()):
                _, tls_context = cluster_hosts[svc]

                (svc, url, originate_tls, otls_name) = self.service_tls_check(svc, tls_context, host_rewrite)

                if originate_tls:
                    protocols['https'] = True
                else:
                    protocols['http'] = True

                if otls_name:
                    filter_config['cluster'] = cluster_name + "_" + otls_name
                    cluster_name = filter_config['cluster']

                urls.append(url)

            if len(protocols.keys()) != 1:
                raise Exception("auth config cannot try to use both HTTP and HTTPS")

            self.add_intermediate_cluster(first_source, cluster_name,
                                          'extauth', urls,
                                          type="strict_dns", lb_type="round_robin",
                                          originate_tls=originate_tls, host_rewrite=host_rewrite)

        for source in sources:
            filter._mark_referenced_by(source)
            self.envoy_clusters[cluster_name]._mark_referenced_by(source)

        return filter

    ### DIAGNOSTICS
    def diagnostic_overview(self):
        # Build a set of source _files_ rather than source _objects_.
        source_files = {}

        for filename, res_keys in self.location_map.items():
            # self.logger.debug("overview -- filename %s, res_keys %d" %
            #                   (filename, len(res_keys)))

            # # Skip '--internal--' etc.
            # if filename.startswith('--'):
            #     continue

            source_dict = source_files.setdefault(
                filename,
                {
                    'filename': filename,
                    'objects': {},
                    'count': 0,
                    'plural': "objects",
                    'error_count': 0,
                    'error_plural': "errors"
                }
            )

            for res_key in res_keys:
                # self.logger.debug("overview --- res_key %s" % res_key)

                source = self.sources[res_key]

                if ('source' in source) and not ('source' in source_dict):
                    source_dict['source'] = source['source']

                raw_errors = self.errors.get(res_key, [])

                errors = []

                for error in raw_errors:
                    source_dict['error_count'] += 1

                    errors.append({
                        'summary': error['error'].split('\n', 1)[0],
                        'text': error['error']
                    })

                source_dict['error_plural'] = "error" if (source_dict['error_count'] == 1) else "errors"

                source_dict['count'] += 1
                source_dict['plural'] = "object" if (source_dict['count'] == 1) else "objects"

                object_dict = source_dict['objects']
                object_dict[res_key] = {
                    'key': res_key,
                    'kind': source['kind'],
                    'errors': errors
                }

        routes = []

        for route in self.envoy_config['routes']:
            if route['_source'] != "--diagnostics--":
                route['_group_id'] = Mapping.group_id(route.get('method', 'GET'),
                                                      route['prefix'] if 'prefix' in route else route['regex'],
                                                      route.get('headers', []))

                routes.append(route)

        configuration = { key: self.envoy_config[key] for key in self.envoy_config.keys()
                          if key != "routes" }

        # Is extauth active?
        extauth = None
        filters = configuration.get('filters', [])

        for filter in filters:
            if filter['name'] == 'extauth':
                extauth = filter

                extauth['_service_weight'] = 100.0 / len(extauth['_services'])

        overview = dict(sources=sorted(source_files.values(), key=lambda x: x['filename']),
                        routes=routes,
                        **configuration)

        if extauth:
            overview['extauth'] = extauth

        # self.logger.debug("overview result %s" % json.dumps(overview, indent=4, sort_keys=True))

        return overview

    def pretty(self, obj, out=sys.stdout):
        out.write(obj)
#        json.dump(obj, out, indent=4, separators=(',',':'), sort_keys=True)
#        out.write("\n")

    def to_json(self, template=None, template_dir=None):
        template_paths = [ self.config_dir_path, self.template_dir_path ]

        if template_dir:
            template_paths.insert(0, template_dir)

        if not template:
            env = Environment(loader=FileSystemLoader(template_paths))
            template = env.get_template("envoy.j2")

        return(template.render(**self.envoy_config))

    def dump(self):
        print("==== config")
        self.pretty(self.config)

        print("==== envoy_config")
        self.pretty(self.envoy_config)

if __name__ == '__main__':
    aconf = Config(sys.argv[1])
    print(json.dumps(aconf.diagnostic_overview(), indent=4, sort_keys=True))<|MERGE_RESOLUTION|>--- conflicted
+++ resolved
@@ -30,12 +30,8 @@
 
 from jinja2 import Environment, FileSystemLoader
 
-<<<<<<< HEAD
-from .utils import RichStatus, SourcedDict
+from .utils import RichStatus, SourcedDict, read_cert_secret, save_cert, TLSPaths, kube_v1, check_cert_file
 from .resource import Resource
-=======
-from .utils import RichStatus, SourcedDict, read_cert_secret, save_cert, TLSPaths, kube_v1, check_cert_file
->>>>>>> b11c029e
 from .mapping import Mapping
 
 #from .VERSION import Version
@@ -93,11 +89,6 @@
             schema_dir_path = resource_filename(Requirement.parse("ambassador"),"schemas")
 
         self.schema_dir_path = schema_dir_path
-<<<<<<< HEAD
-=======
-        self.template_dir_path = template_dir_path
-        self.namespace = os.environ.get('AMBASSADOR_NAMESPACE', 'default')
->>>>>>> b11c029e
 
         self.logger = logging.getLogger("ambassador.config")
 
@@ -844,6 +835,7 @@
             diagnostics = { "enabled": True },
             tls_config = None,
             use_proxy_proto = False,
+            x_forwarded_proto_redirect = False,
         )
 
         # Next up: let's define initial clusters, routes, and filters.
@@ -950,6 +942,14 @@
         if 'use_remote_address' in self.ambassador_module:
             primary_listener['use_remote_address'] = self.ambassador_module['use_remote_address']
 
+        # If x_forwarded_proto_redirect is set, then we enable require_tls in primary listener, which in turn sets
+        # require_ssl to true in envoy config. Once set, then all requests that contain X-FORWARDED-PROTO set to
+        # https, are processes normally by envoy. In all the other cases, including X-FORWARDED-PROTO set to http,
+        # a 301 redirect response to https://host is sent
+        if self.ambassador_module.get('x_forwarded_proto_redirect', False):
+            primary_listener['require_tls'] = True
+            self.logger.debug("x_forwarded_proto_redirect is set to true, enabling 'require_tls' in listener")
+
         redirect_cleartext_from = None
         tmod = self.ambassador_module.get('tls_config', None)
 
@@ -957,12 +957,16 @@
         if tmod:
             # self.logger.debug("USING TLS")
             primary_listener['tls'] = tmod
+            if self.tmod_certs_exist(primary_listener['tls']) > 0:
+                primary_listener['tls']['ssl_context'] = True
             redirect_cleartext_from = tmod.get('redirect_cleartext_from')
 
         self.envoy_config['listeners'] = [ primary_listener ]
 
         if redirect_cleartext_from:
-            primary_listener['require_tls'] = True
+            # We only want to set `require_tls` on the primary listener when certs are present on the pod
+            if self.tmod_certs_exist(primary_listener['tls']) > 0:
+                primary_listener['require_tls'] = True
 
             new_listener = SourcedDict(
                 _from=self.ambassador_module,
@@ -1102,6 +1106,24 @@
 
         self.envoy_config['breakers'] = self.clean_and_copy(self.breakers)
         self.envoy_config['outliers'] = self.clean_and_copy(self.outliers)
+
+    @staticmethod
+    def tmod_certs_exist(tmod):
+        """
+        Returns the number of certs that are defined in the supplied tmod
+
+        :param tmod: The TLS module configuration
+        :return: number of certs in tmod
+        :rtype: int
+        """
+        cert_count = 0
+        if tmod.get('cert_chain_file') is not None:
+            cert_count += 1
+        if tmod.get('private_key_file') is not None:
+            cert_count += 1
+        if tmod.get('cacert_chain_file') is not None:
+            cert_count += 1
+        return cert_count
 
     def _get_intermediate_for(self, element_list, res_keys, value):
         if not isinstance(value, dict):
@@ -1337,7 +1359,7 @@
         # as we find them.
         for key in [ 'service_port', 'admin_port', 'diag_port',
                      'liveness_probe', 'readiness_probe', 'auth_enabled',
-                     'use_proxy_proto', 'use_remote_address', 'diagnostics' ]:
+                     'use_proxy_proto', 'use_remote_address', 'diagnostics', 'x_forwarded_proto_redirect' ]:
             if amod and (key in amod):
                 # Yes. It overrides the default.
                 self.set_config_ambassador(amod, key, amod[key])
