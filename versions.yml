<<<<<<< HEAD
version: 0.70.1
=======
version: 0.71.0
>>>>>>> 8be5ccdf
aproVersion: 0.4.3
qotmVersion: 1.7
tourVersion: 0.2.1<|MERGE_RESOLUTION|>--- conflicted
+++ resolved
@@ -1,8 +1,4 @@
-<<<<<<< HEAD
-version: 0.70.1
-=======
 version: 0.71.0
->>>>>>> 8be5ccdf
 aproVersion: 0.4.3
 qotmVersion: 1.7
 tourVersion: 0.2.1