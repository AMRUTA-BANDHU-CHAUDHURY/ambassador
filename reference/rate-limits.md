# Rate Limits

Rate limits are a powerful way to improve availability and scalability for your microservices. With Ambassador, individual requests can be annotated with metadata, called labels.  These labels can then be passed to a third party [rate limiting service](/services/rate-limit-service) which can then rate limit based on this data. If you do not want to write your own rate limiting service, [Ambassador Pro](https://www.getambassador.io/pro) includes an integrated, flexible rate limiting service.

## Request labels

In Ambassador 0.50 and later, each mapping in Ambassador can have multiple *labels* which annotate a given request. These labels are then passed to a rate limiting service through a gRPC interface. These labels are specified with the `labels` annotation:

```yaml
apiVersion: ambassador/v1
kind: Mapping
name: catalog
prefix: /catalog/
service: catalog
labels:
  ambassador:
    - string_request_label:         # a specific request label group
      - catalog                     # annotate the request with the string `catalog`
    - header_request_label:
      - headerkey:                  # The name of the label
          header: ":method"         # annotate the request with the specific HTTP method used
          omit_if_not_present: true # if the header is not present, omit the label
    - multi_request_label_group:
      - authorityheader:
          header: ":authority"
          omit_if_not_present: true
      - xuserheader:
          header: "x-user"
          omit_if_not_present: true
```

Let's digest the above example:

* Request labels must be part of the `ambassador` namespace. This limitation will be removed in future versions of Ambassador.
* Each label must have a name, e.g., `one_request_label`
* The `string_request_label` simply adds the string `catalog` to every incoming request to the given mapping. The string is referenced with the key `generic_key`.
* The `header_request_label` adds a specific HTTP header value to the request, in this case, the method. Note that HTTP/2 request headers must be used here (e.g., the `host` header needs to be specified as the `:authority` header).
* Multiple labels can be part of a single named label, e.g., `multi_request_label` specifies two different headers to be added
* When an HTTP header is not present, the entire named label is omitted. The `omit_if_not_present: true` is an explicit notation to remind end users of this limitation. `false` is *not* a supported value. This limitation will be removed in future versions of Ambassador.

<<<<<<< HEAD
Ambassador supports several special labels:

* `remote_address` automatically populates the remote IP address using the trusted IP address from `X-Forwarded-For`
* `request_headers: HEADER` will extract the value from a given HTTP header
* `destination_cluster` populates the name of the Envoy cluster. Typically, there is a 1:1 correspondence between a `service` in a `Mapping` to a `destination_cluster`. You can get the name of the cluster from the diagnostics service.
* `source_cluster` populates the name of the originating cluster (e.g., the Envoy listener).

Note: In Envoy, labels are referred to as descriptors.
=======
### Global Rate Limiting
Rate limit labels can be configured on a global level within the [Ambassador Module](/reference/modules#the-ambassador-module).

```yaml
---
apiVersion: ambassador/v1
kind: Module
name: ambassador
config:
  use_remote_address: true
  default_label_domain: ambassador
  default_labels:
    ambassador:
      defaults:
      - default
```

This will annotate every request with the string `default`, creating a key for a rate limiting service to rate limit based off. 
>>>>>>> 6e0a47d9

## The `rate_limits` attribute

In pre-0.50 versions of Ambassador, a mapping can specify the `rate_limits` list attribute and at least one `rate_limits` rule which will call the external [RateLimitService](/reference/services/rate-limit-service) before proceeding with the request. An example:

```yaml
apiVersion: ambassador/v0
kind: Mapping
name: rate_limits_mapping
prefix: /rate-limit/
service: rate-limit-example
rate_limits:
  - {}
  - descriptor: a rate-limit descriptor
    headers:
    - matching-header
```

Rate limit rule settings:

- `descriptor`: if present, specifies a string identifying the triggered rate limit rule. This descriptor will be sent to the `RateLimitService`.
- `headers`: if present, specifies a list of other HTTP headers which **must** appear in the request for the rate limiting rule to apply. These headers will be sent to the `RateLimitService`.

As with request labels, you must use the internal HTTP/2 request header names in `rate_limits` rules.<|MERGE_RESOLUTION|>--- conflicted
+++ resolved
@@ -38,7 +38,6 @@
 * Multiple labels can be part of a single named label, e.g., `multi_request_label` specifies two different headers to be added
 * When an HTTP header is not present, the entire named label is omitted. The `omit_if_not_present: true` is an explicit notation to remind end users of this limitation. `false` is *not* a supported value. This limitation will be removed in future versions of Ambassador.
 
-<<<<<<< HEAD
 Ambassador supports several special labels:
 
 * `remote_address` automatically populates the remote IP address using the trusted IP address from `X-Forwarded-For`
@@ -47,7 +46,7 @@
 * `source_cluster` populates the name of the originating cluster (e.g., the Envoy listener).
 
 Note: In Envoy, labels are referred to as descriptors.
-=======
+
 ### Global Rate Limiting
 Rate limit labels can be configured on a global level within the [Ambassador Module](/reference/modules#the-ambassador-module).
 
@@ -66,7 +65,6 @@
 ```
 
 This will annotate every request with the string `default`, creating a key for a rate limiting service to rate limit based off. 
->>>>>>> 6e0a47d9
 
 ## The `rate_limits` attribute
 
