apiVersion: apiextensions.k8s.io/v1beta1
kind: CustomResourceDefinition
metadata:
  name: authservices.getambassador.io
spec:
  group: getambassador.io
  names:
    categories:
    - ambassador-crds
    kind: AuthService
    plural: authservices
    singular: authservice
  scope: Namespaced
  version: v1
  versions:
  - name: v1
    served: true
    storage: false
  - name: v2
    served: true
    storage: true
---
apiVersion: apiextensions.k8s.io/v1beta1
kind: CustomResourceDefinition
metadata:
  name: consulresolvers.getambassador.io
spec:
  group: getambassador.io
  names:
    categories:
    - ambassador-crds
    kind: ConsulResolver
    plural: consulresolvers
    singular: consulresolver
  scope: Namespaced
  version: v1
  versions:
  - name: v1
    served: true
    storage: false
  - name: v2
    served: true
    storage: true
---
apiVersion: apiextensions.k8s.io/v1beta1
kind: CustomResourceDefinition
metadata:
  name: hosts.getambassador.io
spec:
  additionalPrinterColumns:
  - JSONPath: .spec.hostname
    name: Hostname
    type: string
  - JSONPath: .status.state
    name: State
    type: string
  - JSONPath: .status.phaseCompleted
    name: Phase Completed
    type: string
  - JSONPath: .status.phasePending
    name: Phase Pending
    type: string
  - JSONPath: .metadata.creationTimestamp
    name: Age
    type: date
  group: getambassador.io
  names:
    categories:
    - ambassador-crds
    kind: Host
    plural: hosts
    singular: host
  scope: Namespaced
  version: v2
  versions:
  - name: v2
    served: true
    storage: true
---
apiVersion: apiextensions.k8s.io/v1beta1
kind: CustomResourceDefinition
metadata:
  name: kubernetesendpointresolvers.getambassador.io
spec:
  group: getambassador.io
  names:
    categories:
    - ambassador-crds
    kind: KubernetesEndpointResolver
    plural: kubernetesendpointresolvers
    singular: kubernetesendpointresolver
  scope: Namespaced
  version: v1
  versions:
  - name: v1
    served: true
    storage: false
  - name: v2
    served: true
    storage: true
---
apiVersion: apiextensions.k8s.io/v1beta1
kind: CustomResourceDefinition
metadata:
  name: kubernetesserviceresolvers.getambassador.io
spec:
  group: getambassador.io
  names:
    categories:
    - ambassador-crds
    kind: KubernetesServiceResolver
    plural: kubernetesserviceresolvers
    singular: kubernetesserviceresolver
  scope: Namespaced
  version: v1
  versions:
  - name: v1
    served: true
    storage: false
  - name: v2
    served: true
    storage: true
---
apiVersion: apiextensions.k8s.io/v1beta1
kind: CustomResourceDefinition
metadata:
  name: logservices.getambassador.io
spec:
  group: getambassador.io
  names:
    categories:
    - ambassador-crds
    kind: LogService
    plural: logservices
    singular: logservice
  scope: Namespaced
  version: v1
  versions:
  - name: v1
    served: true
    storage: false
  - name: v2
    served: true
    storage: true
---
apiVersion: apiextensions.k8s.io/v1beta1
kind: CustomResourceDefinition
metadata:
  name: mappings.getambassador.io
spec:
  additionalPrinterColumns:
  - JSONPath: .spec.prefix
    name: Prefix
    type: string
  - JSONPath: .spec.service
    name: Service
    type: string
  - JSONPath: .status.state
    name: State
    type: string
  - JSONPath: .status.reason
    name: Reason
    type: string
  group: getambassador.io
  names:
    categories:
    - ambassador-crds
    kind: Mapping
    plural: mappings
    singular: mapping
  scope: Namespaced
  subresources:
    status: {}
  version: v1
  versions:
  - name: v1
    served: true
    storage: false
  - name: v2
    served: true
    storage: true
---
apiVersion: apiextensions.k8s.io/v1beta1
kind: CustomResourceDefinition
metadata:
  name: modules.getambassador.io
spec:
  group: getambassador.io
  names:
    categories:
    - ambassador-crds
    kind: Module
    plural: modules
    singular: module
  scope: Namespaced
  version: v1
  versions:
  - name: v1
    served: true
    storage: false
  - name: v2
    served: true
    storage: true
---
apiVersion: apiextensions.k8s.io/v1beta1
kind: CustomResourceDefinition
metadata:
  name: ratelimitservices.getambassador.io
spec:
  group: getambassador.io
  names:
    categories:
    - ambassador-crds
    kind: RateLimitService
    plural: ratelimitservices
    singular: ratelimitservice
  scope: Namespaced
  version: v1
  versions:
  - name: v1
    served: true
    storage: false
  - name: v2
    served: true
    storage: true
---
apiVersion: apiextensions.k8s.io/v1beta1
kind: CustomResourceDefinition
metadata:
  name: tcpmappings.getambassador.io
spec:
  group: getambassador.io
  names:
    categories:
    - ambassador-crds
    kind: TCPMapping
    plural: tcpmappings
    singular: tcpmapping
  scope: Namespaced
  version: v1
  versions:
  - name: v1
    served: true
    storage: false
  - name: v2
    served: true
    storage: true
---
apiVersion: apiextensions.k8s.io/v1beta1
kind: CustomResourceDefinition
metadata:
  name: tlscontexts.getambassador.io
spec:
  group: getambassador.io
  names:
    categories:
    - ambassador-crds
    kind: TLSContext
    plural: tlscontexts
    singular: tlscontext
  scope: Namespaced
  version: v1
  versions:
  - name: v1
    served: true
    storage: false
  - name: v2
    served: true
    storage: true
<<<<<<< HEAD
  scope: Namespaced
  names:
    plural: tracingservices
    singular: tracingservice
    kind: TracingService
    categories:
    - ambassador-crds
=======
---
apiVersion: apiextensions.k8s.io/v1beta1
kind: CustomResourceDefinition
metadata:
  name: tracingservices.getambassador.io
spec:
  group: getambassador.io
  names:
    categories:
    - ambassador-crds
    kind: TracingService
    plural: tracingservices
    singular: tracingservice
  scope: Namespaced
  version: v1
  versions:
  - name: v1
    served: true
    storage: false
  - name: v2
    served: true
    storage: true
>>>>>>> 63df1975
<|MERGE_RESOLUTION|>--- conflicted
+++ resolved
@@ -267,15 +267,6 @@
   - name: v2
     served: true
     storage: true
-<<<<<<< HEAD
-  scope: Namespaced
-  names:
-    plural: tracingservices
-    singular: tracingservice
-    kind: TracingService
-    categories:
-    - ambassador-crds
-=======
 ---
 apiVersion: apiextensions.k8s.io/v1beta1
 kind: CustomResourceDefinition
@@ -297,5 +288,4 @@
     storage: false
   - name: v2
     served: true
-    storage: true
->>>>>>> 63df1975
+    storage: true